--- conflicted
+++ resolved
@@ -1315,41 +1315,13 @@
             else:
                 x1, y1 = 0, 0
 
-<<<<<<< HEAD
-            C.length_geo = 2 * tradius * abs(arad)
+            C.length_geo = scale*ta # sum([ ((points[i][0]-points[i-1][0])**2 + (points[i][1]-points[i-1][1])**2)**0.5 for i in range(1,len(points))])
             p1 = nd.Pin('a0', io=0, width=width1, xs=xs, radius=0, show=True).put(0, 0, 180)
             p2 = nd.Pin('b0', io=1, width=width2, xs=xs, radius=radius, show=True).put(x1, y1, angle)
 
             nd.connect_path(p1, p2, C.length_geo)
             for i in modes:
                 nd.connect_path(p1, p2, CM, sigtype=f'm{i}')
-=======
-            for lay, grow, acc, polyline in layeriter(xs, layer):
-                (a1, b1), (a2, b2), c1, c2 = grow
-                res = acc/scale
-                ratio = ds/(4*radius*sqrt(res))
-                N = max(2, int(ratio*N0))
-                #print(f"{N:4}, {acc:6.3}, {scale}, {res}, {lay}")
-                t = linspace(0, ta, N)
-                y, x = fresnel(t)
-                scalex = pi*ta*radius
-                scaley = copysign(scalex, arad)
-                points = list(zip(scalex*x, scaley*y))
-
-                shape = nd.util.polyline2edge(
-                    xy=points,
-                    width1=width1,
-                    width2=width2,
-                    grow=grow,
-                    anglei=0,
-                    angleo=angle)
-                nd.Polygon(points=shape, layer=lay).put(0)
-
-            C.length_geo = scale*ta # sum([ ((points[i][0]-points[i-1][0])**2 + (points[i][1]-points[i-1][1])**2)**0.5 for i in range(1,len(points))])
-            nd.Pin('a0').put(0, 0, 180)
-            x1, y1 = points[-1]
-            nd.Pin('b0').put(x1, y1, angle)
->>>>>>> 774f91e8
         return C
     return cell
 
